--- conflicted
+++ resolved
@@ -4,7 +4,7 @@
 	## __WORK IN PROGRESS__
 -->
 
-## 5.3.2-alpha.0 (2020-10-19)
+## __WORK IN PROGRESS__
 ### Bugfixes
 * Added / fixed some missing or incorrect exports from `zwave-js`:
   * The `CCAPI` type is now exported
@@ -14,13 +14,10 @@
 * Several user-facing errors were converted from `Error` to `ZWaveError` in order to be consistent with other errors.
 * Warnings about insecure communication with a node because of missing security configuration are now emitted as `ZWaveError`s with code `ZWaveErrorCodes.Controller_NodeInsecureCommunication`
 * Internal references to `@types/fs-extra` and `jest` are no longer leaked, allowing users to consume this library without `skipLibCheck`
-<<<<<<< HEAD
 * `User Code CC` no longer uses V2 methods during the interview of a V1 node
 * Fixed an error during the `Central Scene CC` interview that could occur if `AGI` is not supported
 * For several CCs, missing responses to non-critical requests are now ignored during the interview
-=======
-* Sent nonces are now transmitted using the `ACK` and `AutoRoute` transmit options
->>>>>>> 7fbb0784
+* Sent nonces are now transmitted using the `ACK` and `AutoRoute` transmit options to fix secure inclusion issues with some devices
 
 ### Changes under the hood
 * `SpyTransport` was moved to `@zwave-js/testing`, a development-only testing package
